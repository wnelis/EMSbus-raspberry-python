# EMSbus-raspberry-python

<<<<<<< HEAD
Introduction.

A number of boiler brands, for instance Nefit and Buderus, use a two-wire connection for communication between the various devices in the heating system, the EMS-bus. EMS stands for "Energy Management System". The intention of this project is to monitor the status and the performance of devices attached to the EMS-bus, typically a boiler and a thermostat, and to have the ability to control the heating system via EMS-bus as well. The modular setup should allow one to make an interface to for instance domoticz. This project is designed to utilize a Raspberry Pi, running raspbian, and is programmed in Python3.

Software modules.

bfsm.py:

The driver for the EMS-bus uses two independant but synchronised Finite State Machines (FSMs) to handle the full duplex communication at the side of the user application and the half duplex communication with the physical EMS-bus. A short survey of the available FSMs written in Python revealed a few modules, with much more functionality than needed in this project. In order to have this project run on even the smallest Raspberry Pi, a minimal implementation of a FSM was created.

Class bfsm in module bfsm.py requires a fully populated matrix specifying for each state and each event (stimulus) the event-action to take and the new state. Optionally, a vector can be specified, which defines the state-action to perform just prior to the execution of the event-action. The state-action might change the event-queue and it might force the currently scheduled event-action to be skipped by returning a False value.
=======
A number of boiler brands, for instance Nefit and Buderus, use a two-wire connection for communication between the various devices in the heating system, the EMS-bus. EMS stands for "Energy Management System". The intention of this project is to monitor the status and the performance of devices attached to the EMS-bus, typically a boiler and a thermostat, and to have the ability to control the heating system via EMS-bus as well. This project is designed to utilize a Raspberry Pi, running raspbian, and is programmed in Python3. It uses Xymon as the reporting tool.
>>>>>>> 098b678e
<|MERGE_RESOLUTION|>--- conflicted
+++ resolved
@@ -1,9 +1,8 @@
 # EMSbus-raspberry-python
 
-<<<<<<< HEAD
 Introduction.
 
-A number of boiler brands, for instance Nefit and Buderus, use a two-wire connection for communication between the various devices in the heating system, the EMS-bus. EMS stands for "Energy Management System". The intention of this project is to monitor the status and the performance of devices attached to the EMS-bus, typically a boiler and a thermostat, and to have the ability to control the heating system via EMS-bus as well. The modular setup should allow one to make an interface to for instance domoticz. This project is designed to utilize a Raspberry Pi, running raspbian, and is programmed in Python3.
+A number of boiler brands, for instance Nefit and Buderus, use a two-wire connection for communication between the various devices in the heating system, the EMS-bus. EMS stands for "Energy Management System". The intention of this project is to monitor the status and the performance of devices attached to the EMS-bus, typically a boiler and a thermostat, and to have the ability to control the heating system via EMS-bus as well. This project is designed to utilize a Raspberry Pi, running raspbian, and is programmed in Python3. It uses Xymon as the reporting tool.
 
 Software modules.
 
@@ -12,6 +11,3 @@
 The driver for the EMS-bus uses two independant but synchronised Finite State Machines (FSMs) to handle the full duplex communication at the side of the user application and the half duplex communication with the physical EMS-bus. A short survey of the available FSMs written in Python revealed a few modules, with much more functionality than needed in this project. In order to have this project run on even the smallest Raspberry Pi, a minimal implementation of a FSM was created.
 
 Class bfsm in module bfsm.py requires a fully populated matrix specifying for each state and each event (stimulus) the event-action to take and the new state. Optionally, a vector can be specified, which defines the state-action to perform just prior to the execution of the event-action. The state-action might change the event-queue and it might force the currently scheduled event-action to be skipped by returning a False value.
-=======
-A number of boiler brands, for instance Nefit and Buderus, use a two-wire connection for communication between the various devices in the heating system, the EMS-bus. EMS stands for "Energy Management System". The intention of this project is to monitor the status and the performance of devices attached to the EMS-bus, typically a boiler and a thermostat, and to have the ability to control the heating system via EMS-bus as well. This project is designed to utilize a Raspberry Pi, running raspbian, and is programmed in Python3. It uses Xymon as the reporting tool.
->>>>>>> 098b678e
